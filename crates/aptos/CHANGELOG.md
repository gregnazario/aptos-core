--- conflicted
+++ resolved
@@ -4,13 +4,10 @@
 
 # Unreleased
 
-
-<<<<<<< HEAD
 - Remove FFI support from Aptos CLI
-=======
+
 ## [6.0.3] - 2025/01/27
 - Update the processors used by localnet to 1.26.
->>>>>>> b4c4e960
 
 ## [6.0.2] - 2025/01/24
 - Fix `aptos workspace run` so it does not panic when writing to closed stdout/stderr, allowing it to finish its graceful shutdown sequence when used as a child process.
