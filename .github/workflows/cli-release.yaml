--- conflicted
+++ resolved
@@ -97,43 +97,6 @@
           name: cli-builds-linux-arm
           path: aptos-cli-*.zip
 
-<<<<<<< HEAD
-  # build-macos-x86_64-binary:
-  #   name: "Build MacOS x86_64 binary"
-  #   runs-on: macos-13
-  #   steps:
-  #     - uses: actions/checkout@v4
-  #       with:
-  #         ref: ${{ github.event.inputs.source_git_ref_override }}
-  #     - uses: aptos-labs/aptos-core/.github/actions/rust-setup@main
-  #       with:
-  #         macos: true
-  #     - name: Build CLI
-  #       run: scripts/cli/build_cli_release.sh "macOS" "${{inputs.release_version}}" "${{inputs.skip_checks}}" "false"
-  #     - name: Upload Binary
-  #       uses: actions/upload-artifact@v4
-  #       with:
-  #         name: cli-builds-macos-x86-64
-  #         path: aptos-cli-*.zip
-
-  # build-macos-arm-binary:
-  #   name: "Build MacOS ARM binary"
-  #   runs-on: macos-latest
-  #   steps:
-  #     - uses: actions/checkout@v4
-  #       with:
-  #         ref: ${{ github.event.inputs.source_git_ref_override }}
-  #     - uses: aptos-labs/aptos-core/.github/actions/rust-setup@main
-  #       with:
-  #         macos: true
-  #     - name: Build CLI
-  #       run: scripts/cli/build_cli_release.sh "macOS" "${{inputs.release_version}}" "${{inputs.skip_checks}}" "false"
-  #     - name: Upload Binary
-  #       uses: actions/upload-artifact@v4
-  #       with:
-  #         name: cli-builds-macos-arm
-  #         path: aptos-cli-*.zip
-=======
   build-macos-x86_64-binary:
     name: "Build MacOS x86_64 binary"
     runs-on: macos-13
@@ -143,7 +106,7 @@
           ref: ${{ github.event.inputs.source_git_ref_override }}
       - uses: aptos-labs/aptos-core/.github/actions/cli-rust-setup@main
       - name: Build CLI
-        run: scripts/cli/build_cli_release.sh "macOS" "${{inputs.release_version}}" "${{inputs.skip_checks}}"
+        run: scripts/cli/build_cli_release.sh "macOS" "${{inputs.release_version}}" "${{inputs.skip_checks}}" "false"
       - name: Upload Binary
         uses: actions/upload-artifact@v4
         with:
@@ -159,13 +122,12 @@
           ref: ${{ github.event.inputs.source_git_ref_override }}
       - uses: aptos-labs/aptos-core/.github/actions/cli-rust-setup@main
       - name: Build CLI
-        run: scripts/cli/build_cli_release.sh "macOS" "${{inputs.release_version}}" "${{inputs.skip_checks}}"
+        run: scripts/cli/build_cli_release.sh "macOS" "${{inputs.release_version}}" "${{inputs.skip_checks}}" "false"
       - name: Upload Binary
         uses: actions/upload-artifact@v4
         with:
           name: cli-builds-macos-arm
           path: aptos-cli-*.zip
->>>>>>> 53fe9080
 
   build-windows-binary:
     name: "Build Windows binary"
